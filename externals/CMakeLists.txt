--- conflicted
+++ resolved
@@ -209,18 +209,13 @@
 # httplib
 add_library(httplib INTERFACE)
 if(USE_SYSTEM_CPP_HTTPLIB)
-<<<<<<< HEAD
-    find_package(CppHttp REQUIRED)
-    target_link_libraries(httplib SYSTEM INTERFACE cpp-httplib::cpp-httplib)
-=======
     find_package(CppHttp 0.14.1)
     if(CppHttp_FOUND)
-        target_link_libraries(httplib INTERFACE cpp-httplib::cpp-httplib)
+        target_link_libraries(httplib SYSTEM INTERFACE cpp-httplib::cpp-httplib)
     else()
         message(STATUS "Cpp-httplib not found or not suitable version! Falling back to bundled...")
-        target_include_directories(httplib INTERFACE ./httplib)
+        target_include_directories(httplib SYSTEM INTERFACE ./httplib)
     endif()
->>>>>>> 7931aac3
 else()
     target_include_directories(httplib SYSTEM INTERFACE ./httplib)
 endif()
